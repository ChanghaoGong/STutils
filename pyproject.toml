[build-system]
build-backend = "hatchling.build"
requires = [ "hatchling" ]

[project]
name = "StereoUtils"
version = "0.0.2"
description = "scanpy extra function for STOmics"
readme = "README.md"
license = { file = "LICENSE" }
maintainers = [
  { name = "ChanghaoGong", email = "gongchanghao@genomics.cn" },
]
authors = [
  { name = "ChanghaoGong" },
]
requires-python = ">=3.10"
classifiers = [
  "Programming Language :: Python :: 3 :: Only",
  "Programming Language :: Python :: 3.10",
  "Programming Language :: Python :: 3.11",
  "Programming Language :: Python :: 3.12",
  "Programming Language :: Python :: 3.13",
]
dependencies = [
<<<<<<< HEAD
    "anndata",
    "scanpy",
    "matplotlib",
    "seaborn",
    "numpy",
    "pandas",
    "opencv-python",
    "scikit-learn",
    "typing",
    "matplotlib_scalebar",
    "squidpy",
    "boltons",
    "ctxcore",
    "attrs",
    "tqdm",
    "session-info"
=======
  "anndata",
  # for debug logging (referenced from the issue template)
  "session-info2",
>>>>>>> 192a165f
]
optional-dependencies.dev = [
  "pre-commit",
  "twine>=4.0.2",
]
optional-dependencies.doc = [
  "docutils>=0.8,!=0.18.*,!=0.19.*",
  "ipykernel",
  "ipython",
  "myst-nb>=1.1",
  "pandas",
  # Until pybtex >0.24.0 releases: https://bitbucket.org/pybtex-devs/pybtex/issues/169/
  "setuptools",
  "sphinx>=8.1",
  "sphinx-autodoc-typehints",
  "sphinx-book-theme>=1",
  "sphinx-copybutton",
  "sphinx-tabs",
  "sphinxcontrib-bibtex>=1",
  "sphinxext-opengraph",
]
optional-dependencies.test = [
  "coverage>=7.10",
  "pytest",
  "pytest-cov",     # For VS Code’s coverage functionality
]
# https://docs.pypi.org/project_metadata/#project-urls
urls.Documentation = "https://STutils.readthedocs.io/"
urls.Homepage = "https://github.com/ChanghaoGong/STutils"
urls.Source = "https://github.com/ChanghaoGong/STutils"

[tool.hatch.build.targets.wheel]
packages = [ "src/STutils" ]

[tool.hatch.envs.default]
installer = "uv"
features = [ "dev" ]

[tool.hatch.envs.docs]
features = [ "doc" ]
scripts.build = "sphinx-build -M html docs docs/_build -W {args}"
scripts.open = "python -m webbrowser -t docs/_build/html/index.html"
scripts.clean = "git clean -fdX -- {args:docs}"

# Test the lowest and highest supported Python versions with normal deps
[[tool.hatch.envs.hatch-test.matrix]]
deps = [ "stable" ]
python = [ "3.10", "3.13" ]

# Test the newest supported Python version also with pre-release deps
[[tool.hatch.envs.hatch-test.matrix]]
deps = [ "pre" ]
python = [ "3.13" ]

[tool.hatch.envs.hatch-test]
features = [ "dev", "test" ]

[tool.hatch.envs.hatch-test.overrides]
# If the matrix variable `deps` is set to "pre",
# set the environment variable `UV_PRERELEASE` to "allow".
matrix.deps.env-vars = [
  { key = "UV_PRERELEASE", value = "allow", if = [ "pre" ] },
]

[tool.ruff]
line-length = 120
src = [ "src" ]
extend-include = [ "*.ipynb" ]

format.docstring-code-format = true

lint.select = [
  "B",      # flake8-bugbear
  "BLE",    # flake8-blind-except
  "C4",     # flake8-comprehensions
  "D",      # pydocstyle
  "E",      # Error detected by Pycodestyle
  "F",      # Errors detected by Pyflakes
  "I",      # isort
  "RUF100", # Report unused noqa directives
  "TID",    # flake8-tidy-imports
  "UP",     # pyupgrade
  "W",      # Warning detected by Pycodestyle
]
lint.ignore = [
  "B008", # Errors from function calls in argument defaults. These are fine when the result is immutable.
  "D100", # Missing docstring in public module
  "D104", # Missing docstring in public package
  "D105", # __magic__ methods are often self-explanatory, allow missing docstrings
  "D107", # Missing docstring in __init__
  # Disable one in each pair of mutually incompatible rules
  "D203", # We don’t want a blank line before a class docstring
  "D213", # <> We want docstrings to start immediately after the opening triple quote
  "D400", # first line should end with a period [Bug: doesn’t work with single-line docstrings]
  "D401", # First line should be in imperative mood; try rephrasing
  "E501", # line too long -> we accept long comment lines; formatter gets rid of long code lines
  "E731", # Do not assign a lambda expression, use a def -> lambda expression assignments are convenient
  "E741", # allow I, O, l as variable names -> I is the identity matrix
]
lint.per-file-ignores."*/__init__.py" = [ "F401" ]
lint.per-file-ignores."docs/*" = [ "I" ]
lint.per-file-ignores."tests/*" = [ "D" ]
lint.pydocstyle.convention = "numpy"

[tool.pytest.ini_options]
testpaths = [ "tests" ]
xfail_strict = true
addopts = [
  "--import-mode=importlib", # allow using test files with same name
]

[tool.coverage.run]
source = [ "STutils" ]
patch = [ "subprocess" ]
omit = [
  "**/test_*.py",
]

[tool.cruft]
skip = [
  "tests",
  "src/**/__init__.py",
  "src/**/basic.py",
  "docs/api.md",
  "docs/changelog.md",
  "docs/references.bib",
  "docs/references.md",
  "docs/notebooks/example.ipynb",
]<|MERGE_RESOLUTION|>--- conflicted
+++ resolved
@@ -3,8 +3,8 @@
 requires = [ "hatchling" ]
 
 [project]
-name = "StereoUtils"
-version = "0.0.2"
+name = "STutils"
+version = "0.0.1"
 description = "scanpy extra function for STOmics"
 readme = "README.md"
 license = { file = "LICENSE" }
@@ -23,28 +23,9 @@
   "Programming Language :: Python :: 3.13",
 ]
 dependencies = [
-<<<<<<< HEAD
-    "anndata",
-    "scanpy",
-    "matplotlib",
-    "seaborn",
-    "numpy",
-    "pandas",
-    "opencv-python",
-    "scikit-learn",
-    "typing",
-    "matplotlib_scalebar",
-    "squidpy",
-    "boltons",
-    "ctxcore",
-    "attrs",
-    "tqdm",
-    "session-info"
-=======
   "anndata",
   # for debug logging (referenced from the issue template)
   "session-info2",
->>>>>>> 192a165f
 ]
 optional-dependencies.dev = [
   "pre-commit",
