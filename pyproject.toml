--- conflicted
+++ resolved
@@ -23,11 +23,6 @@
   "Programming Language :: Python :: 3.13",
 ]
 dependencies = [
-<<<<<<< HEAD
-  "anndata",
-  # for debug logging (referenced from the issue template)
-  "session-info2",
-=======
     "anndata",
     "scanpy",
     "matplotlib",
@@ -44,7 +39,6 @@
     "attrs",
     "tqdm",
     "session-info"
->>>>>>> 84885385
 ]
 optional-dependencies.dev = [
   "pre-commit",
